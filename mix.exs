defmodule Membrane.H264.Plugin.Mixfile do
  use Mix.Project

  @version "0.6.0"
  @github_url "https://github.com/membraneframework-labs/membrane_h264_plugin"

  def project do
    [
      app: :membrane_h264_plugin,
      version: @version,
      elixir: "~> 1.13",
      elixirc_paths: elixirc_paths(Mix.env()),
      start_permanent: Mix.env() == :prod,
      deps: deps(),
      dialyzer: dialyzer(),

      # hex
      description: "Membrane H264 parser",
      package: package(),

      # docs
      name: "Membrane H264 plugin",
      source_url: @github_url,
      homepage_url: "https://membrane.stream",
      docs: docs()
    ]
  end

  def application do
    [
      extra_applications: []
    ]
  end

  defp elixirc_paths(:test), do: ["lib", "test/support"]
  defp elixirc_paths(_env), do: ["lib"]

  defp deps do
    [
<<<<<<< HEAD
      {:membrane_core, "~> 0.12.0"},
      {:membrane_h264_format,
       git: "https://github.com/membraneframework/membrane_h264_format.git",
       branch: "avc-support-remove-remote-stream",
       override: true},
=======
      {:membrane_core, "~> 0.12.7"},
      {:membrane_h264_format, "~> 0.5.0"},
>>>>>>> 5e97ce2c
      {:bunch, "~> 1.4"},
      {:membrane_stream_plugin, "~> 0.3.1", only: :test},
      {:membrane_file_plugin, "~> 0.14.0", only: :test},
      {:ex_doc, ">= 0.0.0", only: :dev, runtime: false},
      {:dialyxir, ">= 0.0.0", only: :dev, runtime: false},
<<<<<<< HEAD
      {:credo, ">= 0.0.0", only: :dev, runtime: false}
=======
      {:credo, ">= 0.0.0", only: :dev, runtime: false},
      {:membrane_file_plugin, "~> 0.13.0", only: :test},
      {:membrane_h264_ffmpeg_plugin, "~> 0.27.0", only: :test}
>>>>>>> 5e97ce2c
    ]
  end

  defp dialyzer() do
    opts = [
      flags: [:error_handling]
    ]

    if System.get_env("CI") == "true" do
      # Store PLTs in cacheable directory for CI
      [plt_local_path: "priv/plts", plt_core_path: "priv/plts"] ++ opts
    else
      opts
    end
  end

  defp package do
    [
      maintainers: ["Membrane Team"],
      licenses: ["Apache-2.0"],
      links: %{
        "GitHub" => @github_url,
        "Membrane Framework Homepage" => "https://membrane.stream"
      }
    ]
  end

  defp docs do
    [
      main: "readme",
      extras: ["README.md", "LICENSE"],
      formatters: ["html"],
      source_ref: "v#{@version}",
      filter_modules: "Membrane\.H264\.Parser",
      nest_modules_by_prefix: [Membrane.H264.Parser]
    ]
  end
end<|MERGE_RESOLUTION|>--- conflicted
+++ resolved
@@ -37,28 +37,19 @@
 
   defp deps do
     [
-<<<<<<< HEAD
-      {:membrane_core, "~> 0.12.0"},
+      {:membrane_core, "~> 0.12.7"},
       {:membrane_h264_format,
        git: "https://github.com/membraneframework/membrane_h264_format.git",
        branch: "avc-support-remove-remote-stream",
        override: true},
-=======
-      {:membrane_core, "~> 0.12.7"},
-      {:membrane_h264_format, "~> 0.5.0"},
->>>>>>> 5e97ce2c
       {:bunch, "~> 1.4"},
       {:membrane_stream_plugin, "~> 0.3.1", only: :test},
       {:membrane_file_plugin, "~> 0.14.0", only: :test},
       {:ex_doc, ">= 0.0.0", only: :dev, runtime: false},
       {:dialyxir, ">= 0.0.0", only: :dev, runtime: false},
-<<<<<<< HEAD
-      {:credo, ">= 0.0.0", only: :dev, runtime: false}
-=======
       {:credo, ">= 0.0.0", only: :dev, runtime: false},
       {:membrane_file_plugin, "~> 0.13.0", only: :test},
       {:membrane_h264_ffmpeg_plugin, "~> 0.27.0", only: :test}
->>>>>>> 5e97ce2c
     ]
   end
 
