--- conflicted
+++ resolved
@@ -52,11 +52,7 @@
 
   @type access_unit_t() :: list(NALu.t())
 
-<<<<<<< HEAD
-  # split_nalus/2 defines a finite state machine with two states: :first and :second.
-=======
-  # split/5 defines a finite state machine with two states: :first and :second.
->>>>>>> 6cb7049a
+  # split/2 defines a finite state machine with two states: :first and :second.
   # The state :first describes the state before reaching the primary coded picture NALu of a given access unit.
   # The state :second describes the state after processing the primary coded picture NALu of a given access unit.
 
@@ -69,11 +65,7 @@
   to be used in next invocation.
   When the whole stream is available at the invocation time, the use can use
   `split_binary_into_access_units/1`.
-<<<<<<< HEAD
-  Under the hood, `split_nalus/2` defines a finite state machine
-=======
-  Under the hood, `split/5` defines a finite state machine
->>>>>>> 6cb7049a
+  Under the hood, `split/2` defines a finite state machine
   with two states: :first and :second. The state :first describes the state before
   reaching the primary coded picture NALu of a given access unit. The state :second
   describes the state after processing the primary coded picture NALu of a given
@@ -151,11 +143,7 @@
   and sets that accumulator empty.
 
   These NAL units aren't proved to form a new access units and that is why they haven't yet been
-<<<<<<< HEAD
-  output by `split_nalus/2`.
-=======
   output by `Membrane.H264.Parser.AUSplitter.split/2`.
->>>>>>> 6cb7049a
   """
   @spec flush(t()) :: {list(NALu.t()), t()}
   def flush(state) do
