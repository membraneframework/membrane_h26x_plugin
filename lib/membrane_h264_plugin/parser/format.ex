--- conflicted
+++ resolved
@@ -30,15 +30,8 @@
   """
   @spec from_sps(
           sps_nalu :: H264.Parser.NALu.t(),
-<<<<<<< HEAD
           output_raw_stream_structure :: H264.stream_structure(),
-          options_fields :: [
-            framerate: {pos_integer(), pos_integer()},
-            output_alignment: :au | :nalu
-          ]
-=======
           options_fields :: [output_alignment: :au | :nalu]
->>>>>>> 5e97ce2c
         ) :: H264.t()
   def from_sps(sps_nalu, output_raw_stream_structure, options_fields) do
     sps = sps_nalu.parsed_fields
