defmodule Membrane.H264.Parser do
  @moduledoc """
  Membrane element providing parser for H264 encoded video stream.

  The parser parses caps from the SPS. Because caps must be sent before
  the first buffers, parser drops the stream until the first SPS is received
  by default. See `skip_until_parameters?` option.
  """

  use Membrane.Filter

  require Membrane.Logger

  alias Membrane.{Buffer, H264, RemoteStream}
  alias Membrane.H264.Parser.{AUSplitter, Caps, NALuParser, NALuSplitter}

  def_input_pad :input,
    demand_unit: :buffers,
    demand_mode: :auto,
    caps: [
      {RemoteStream, type: :bytestream},
      {RemoteStream,
       type: :packetized, content_format: Membrane.Caps.Matcher.one_of([:nalu, :au])}
    ]

  def_output_pad :output,
    demand_mode: :auto,
    caps: {H264, stream_format: :byte_stream}

  def_options sps: [
                type: :binary,
                default: <<>>,
                description: """
                Sequence Parameter Set NAL unit - if absent in the stream, should
                be provided via this option.
                """
              ],
              pps: [
                type: :binary,
                default: <<>>,
                description: """
                Picture Parameter Set NAL unit - if absent in the stream, should
                be provided via this option.
                """
              ],
              skip_until_parameters?: [
                type: :boolean,
                default: true,
                description: """
                Determines whether to drop the stream until the first set of SPS and PPS is received.

                If this option is set to `false` and no SPS is provided by the
                `sps` option, the parser will send default 30fps, 720p caps
                as first caps.
                """
              ]

  @impl true
  def handle_init(opts) do
    state = %{
      nalu_splitter: NALuSplitter.new(opts.sps <> opts.pps),
      nalu_parser: NALuParser.new(),
      au_splitter: AUSplitter.new(),
      mode: nil,
      previous_timestamps: {nil, nil}
    }

    {:ok, state}
  end

  @impl true
  def handle_caps(:input, caps, _ctx, state) do
    mode =
      case caps do
        %RemoteStream{type: :bytestream} -> :bytestream
        %RemoteStream{type: :packetized, content_format: :nalu} -> :nalu_aligned
        %RemoteStream{type: :packetized, content_format: :au} -> :au_aligned
      end

    state = %{state | mode: mode}
    {:ok, state}
  end

  @impl true
  def handle_process(:input, %Membrane.Buffer{} = buffer, _ctx, state) do
    {nalus_payloads_list, nalu_splitter} = NALuSplitter.split(buffer.payload, state.nalu_splitter)

    {nalus_payloads_list, nalu_splitter} =
      if state.mode != :bytestream do
        {last_nalu_payload, nalu_splitter} = NALuSplitter.flush(nalu_splitter)

        if last_nalu_payload != <<>> do
          {nalus_payloads_list ++ [last_nalu_payload], nalu_splitter}
        else
          {nalus_payloads_list, nalu_splitter}
        end
      else
        {nalus_payloads_list, nalu_splitter}
      end

    {nalus, nalu_parser} =
      Enum.map_reduce(nalus_payloads_list, state.nalu_parser, fn nalu_payload, nalu_parser ->
        NALuParser.parse(nalu_payload, nalu_parser)
      end)

    {access_units, au_splitter} =
      nalus
      |> Enum.filter(fn nalu -> nalu.status == :valid end)
      |> AUSplitter.split_nalus(state.au_splitter)

    {access_units, au_splitter} =
      if state.mode == :au_aligned do
        {last_au, au_splitter} = AUSplitter.flush(au_splitter)
        {access_units ++ [last_au], au_splitter}
      else
        {access_units, au_splitter}
      end

    {pts, dts} =
      case state.mode do
        :bytestream -> {nil, nil}
        :nalu_aligned -> state.previous_timestamps
        :au_aligned -> {buffer.pts, buffer.dts}
      end

    state =
      if state.mode == :nalu_aligned and state.previous_timestamps != {buffer.pts, buffer.dts} do
        %{state | previous_timestamps: {buffer.pts, buffer.dts}}
      else
        state
      end

    actions = prepare_actions_for_aus(access_units, pts, dts)

    state = %{
      state
      | nalu_splitter: nalu_splitter,
        nalu_parser: nalu_parser,
        au_splitter: au_splitter
    }

    {{:ok, actions}, state}
  end

  @impl true
  def handle_end_of_stream(:input, ctx, state) when state.mode != :au_aligned do
    {last_nalu_payload, nalu_splitter} = NALuSplitter.flush(state.nalu_splitter)

    {{access_units, au_splitter}, nalu_parser} =
      if last_nalu_payload != <<>> do
        {last_nalu, nalu_parser} = NALuParser.parse(last_nalu_payload, state.nalu_parser)

        if last_nalu.status == :valid do
          {AUSplitter.split_nalus([last_nalu], state.au_splitter), nalu_parser}
        else
          {{[], state.au_splitter}, nalu_parser}
        end
      else
        {{[], state.au_splitter}, state.nalu_parser}
      end

    {remaining_nalus, au_splitter} = AUSplitter.flush(au_splitter)
    maybe_improper_aus = access_units ++ [remaining_nalus]
<<<<<<< HEAD

    {pts, dts} =
      case state.mode do
        :bytestream -> {nil, nil}
        :nalu_aligned -> state.previous_timestamps
      end

    actions = prepare_actions_for_aus(maybe_improper_aus, pts, dts)
=======
    actions = prepare_actions_for_aus(maybe_improper_aus)
    actions = if caps_sent?(actions, ctx), do: actions, else: []
>>>>>>> fc290cef

    state = %{
      state
      | nalu_splitter: nalu_splitter,
        nalu_parser: nalu_parser,
        au_splitter: au_splitter
    }

    {{:ok, actions ++ [end_of_stream: :output]}, state}
  end

  @impl true
  def handle_end_of_stream(_pad, _ctx, state) do
    {{:ok, end_of_stream: :output}, state}
  end

  defp prepare_actions_for_aus(aus, pts, dts) do
    Enum.reduce(aus, [], fn au, acc ->
      sps_actions =
        case Enum.find(au, &(&1.type == :sps)) do
          nil -> []
          sps_nalu -> [caps: {:output, Caps.from_sps(sps_nalu)}]
        end

      acc ++ sps_actions ++ [{:buffer, {:output, wrap_into_buffer(au, pts, dts)}}]
    end)
  end

  defp wrap_into_buffer(access_unit, pts, dts) do
    metadata = prepare_metadata(access_unit)

    buffer =
      access_unit
      |> Enum.reduce(<<>>, fn nalu, acc ->
        acc <> nalu.payload
      end)
      |> then(fn payload ->
<<<<<<< HEAD
        %Buffer{payload: payload, metadata: metadata, pts: pts, dts: dts}
=======
        %Buffer{payload: payload, metadata: metadata}
>>>>>>> fc290cef
      end)

    buffer
  end

  defp prepare_metadata(nalus) do
    is_keyframe = Enum.any?(nalus, fn nalu -> nalu.type == :idr end)

    nalus =
      nalus
      |> Enum.with_index()
      |> Enum.map_reduce(0, fn {nalu, i}, nalu_start ->
        metadata = %{
          metadata: %{
            h264: %{
              type: nalu.type
            }
          },
          prefixed_poslen: {nalu_start, byte_size(nalu.payload)},
          unprefixed_poslen:
            {nalu_start + nalu.prefix_length, byte_size(nalu.payload) - nalu.prefix_length}
        }

        metadata =
          if i == length(nalus) - 1 do
            put_in(metadata, [:metadata, :h264, :end_access_unit], true)
          else
            metadata
          end

        metadata =
          if i == 0 do
            put_in(metadata, [:metadata, :h264, :new_access_unit], %{key_frame?: is_keyframe})
          else
            metadata
          end

        {metadata, nalu_start + byte_size(nalu.payload)}
      end)
      |> elem(0)

    %{h264: %{key_frame?: is_keyframe, nalus: nalus}}
  end

  defp caps_sent?(actions, %{pads: %{output: %{caps: nil}}}),
    do: Enum.any?(actions, &match?({:caps, _caps}, &1))

  defp caps_sent?(_actions, _ctx), do: true
end<|MERGE_RESOLUTION|>--- conflicted
+++ resolved
@@ -161,19 +161,15 @@
 
     {remaining_nalus, au_splitter} = AUSplitter.flush(au_splitter)
     maybe_improper_aus = access_units ++ [remaining_nalus]
-<<<<<<< HEAD
-
+    
     {pts, dts} =
       case state.mode do
         :bytestream -> {nil, nil}
         :nalu_aligned -> state.previous_timestamps
       end
-
-    actions = prepare_actions_for_aus(maybe_improper_aus, pts, dts)
-=======
+      
     actions = prepare_actions_for_aus(maybe_improper_aus)
     actions = if caps_sent?(actions, ctx), do: actions, else: []
->>>>>>> fc290cef
 
     state = %{
       state
@@ -211,11 +207,7 @@
         acc <> nalu.payload
       end)
       |> then(fn payload ->
-<<<<<<< HEAD
         %Buffer{payload: payload, metadata: metadata, pts: pts, dts: dts}
-=======
-        %Buffer{payload: payload, metadata: metadata}
->>>>>>> fc290cef
       end)
 
     buffer
